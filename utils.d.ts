--- conflicted
+++ resolved
@@ -23,12 +23,9 @@
   observable: Predicate<any>;
   buffer: Predicate<any>;
   pattern: Predicate<any>;
-<<<<<<< HEAD
   channel: Predicate<any>;
   helper: Predicate<any>;
-=======
   stringableFunc: Predicate<any>;
->>>>>>> c8d027e7
 };
 
 interface Deferred<R> {
